--- conflicted
+++ resolved
@@ -4,13 +4,8 @@
 
 ## Unreleased
 
-<<<<<<< HEAD
-### New
  - Added DatabaseProvider and withDatabase Higher-Order Component to reduce prop drilling.
 
-
-=======
->>>>>>> a787245e
 ## 0.7.0 - 2018-10-31
 
 ### Deprecations
