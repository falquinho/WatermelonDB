# Changelog

All notable changes to this project will be documented in this file.

## Unreleased

### Changes



## 0.12.3 - 2019-05-06

### Changes

- [Database] You can now update the random id schema by importing `import { setGenerator } from '@nozbe/watermelondb/utils/common/randomId'` and then calling `setGenerator(newGenenerator)`. This allows WatermelonDB to create specific IDs for example if your backend uses UUIDs.
- [Typescript] Type improvements to SQLiteAdapter and Database
- [Tests] remove cleanup for react-hooks-testing-library@0.5.0 compatibility

## 0.12.2 - 2019-04-19

### Fixes

- [TypeScript] 'Cannot use 'in' operator to search for 'initializer'; decorator fix

### Changes
- [Database] You can now pass falsy values to `Database.batch(...)` (false, null, undefined). This is
    useful in keeping code clean when doing operations conditionally. (Also works with `model.batch(...)`)
- [Decorators]. You can now use `@action` on methods of any object that has a `database: Database`
     property, and `@field @children @date @relation @immutableRelation @json @text @nochange` decorators on
     any object with a `asModel: Model` property.
<<<<<<< HEAD
- [Actions] You can now batch deletes by using `prepareMarkAsDeleted` or `prepareDestroyPermanently`
=======
- [Sync] Adds a temporary/experimental `_unsafeBatchPerCollection: true` flag to `synchronize()`. This
     causes server changes to be committed to database in multiple batches, and not one. This is NOT preferred
     for reliability and performance reasons, but it works around a memory issue that might cause your app
     to crash on very large syncs (>20,000 records). Use this only if necessary. Note that this option
     might be removed at any time if a better solution is found.
>>>>>>> 62ae8ca3

## 0.12.1 - 2019-04-01

### ⚠️ Hotfix

- [iOS] Fix runtime crash when built with Xcode 10.2 (Swift 5 runtime).

    **⚠️ Note**: You need to upgrade to React Native 0.59.3 for this to work. If you can't upgrade
    React Native yet, either stick to Xcode 10.1 or manually apply this patch:
    https://github.com/Nozbe/WatermelonDB/pull/302/commits/aa4e08ad0fa55f434da2a94407c51fc5ff18e506

### Changes

- [Sync] Adds basic sync logging capability to Sync. Pass an empty object to `synchronize()` to populate it with diagnostic information:
    ```js
    const log = {}
    await synchronize({ database, log, ...})
    console.log(log.startedAt)
    ```
    See Sync documentation for more details.

## 0.12.0 - 2019-03-18

### Added

- [Hooks] new `useDatabase` hook for consuming the Database Context:
   ```js
   import { useDatabase } from '@nozbe/watermelondb/hooks';
   const Component = () => {
      const database = useDatabase();
   }
   ```
- [TypeScript] added `.d.ts` files. Please note: TypeScript definitions are currently incomplete and should be used as a guide only. **PRs for improvements would be greatly appreciated!**

### Performance

- Improved UI performance by consolidating multiple observation emissions into a single per-collection batch emission when doing batch changes

## 0.11.0 - 2019-03-12

### Breaking

- ⚠️ Potentially BREAKING fix: a `@date` field now returns a Jan 1, 1970 date instead of `null` if the field's raw value is `0`.
   This is considered a bug fix, since it's unexpected to receive a `null` from a getter of a field whose column schema doesn't say `isOptional: true`.
   However, if you relied on this behavior, this might be a breaking change.
- ⚠️ BREAKING: `Database.unsafeResetDatabase()` now requires that you run it inside an Action

### Bug fixes

- [Sync] Fixed an issue where synchronization would continue running despite `unsafeResetDatabase` being called
- [Android] fix compile error for kotlin 1.3+

### Other changes

- Actions are now aborted when `unsafeResetDatabase()` is called, making reseting database a little bit safer
- Updated demo dependencies
- LokiJS is now a dependency of WatermelonDB (although it's only required for use on the web)
- [Android] removed unused test class
- [Android] updated ktlint to `0.30.0`

## 0.10.1 - 2019-02-12

### Changes

- [Android] Changed `compile` to `implementation` in Library Gradle file
  - ⚠️ might break build if you are using Android Gradle Plugin <3.X
- Updated `peerDependency` `react-native` to `0.57.0`
- [Sync] Added `hasUnsyncedChanges()` helper method
- [Sync] Improved documentation for backends that can't distinguish between `created` and `updated` records
- [Sync] Improved diagnostics / protection against edge cases
- [iOS] Add missing `header search path` to support **ejected** expo project.
- [Android] Fix crash on android < 5.0
- [iOS] `SQLiteAdapter`'s `dbName` path now allows you to pass an absolute path to a file, instead of a name
- [Web] Add adaptive layout for demo example with smooth scrolling for iOS

## 0.10.0 - 2019-01-18

### Breaking

- **BREAKING:** Table column `last_modified` is no longer automatically added to all database tables. If
  you don't use this column (e.g. in your custom sync code), you don't have to do anything.
  If you do, manually add this column to all table definitions in your Schema:
  ```
  { name: 'last_modified', type: 'number', isOptional: true }
  ```
  **Don't** bump schema version or write a migration for this.

### New

- **Actions API**.

  This was actually released in 0.8.0 but is now documented in [CRUD.md](./docs/CRUD.md) and [Actions.md](./docs/Actions.md).
  With Actions enabled, all create/update/delete/batch calls must be wrapped in an Action.

  To use Actions, call `await database.action(async () => { /* perform writes here */ }`, and in
  Model instance methods, you can just decorate the whole method with `@action`.

  This is necessary for Watermelon Sync, and also to enable greater safety and consistency.

  To enable actions, add `actionsEnabled: true` to `new Database({ ... })`. In a future release this
  will be enabled by default, and later, made mandatory.

  See documentation for more details.
- **Watermelon Sync Adapter** (Experimental)

  Added `synchronize()` function that allows you to easily add full synchronization capabilities to
  your Watermelon app. You only need to provide two fetch calls to your remote server that conforms
  to Watermelon synchronization protocol, and all the client-side processing (applying remote changes,
  resolving conflicts, finding local changes, and marking them as synced) is done by Watermelon.

  See documentation for more details.

- **Support caching for non-global IDs at Native level**

## 0.9.0 - 2018-11-23

### New

- Added `Q.like` - you can now make queries similar to SQL `LIKE`

## 0.8.0 - 2018-11-16

### New

- Added `DatabaseProvider` and `withDatabase` Higher-Order Component to reduce prop drilling
- Added experimental Actions API. This will be documented in a future release.

### Fixes

- Fixes crash on older Android React Native targets without `jsc-android` installed

## 0.7.0 - 2018-10-31

### Deprecations

- [Schema] Column type 'bool' is deprecated — change to 'boolean'

### New

- Added support for Schema Migrations. See documentation for more details.
- Added fundaments for integration of Danger with Jest

### Changes

- Fixed "dependency cycle" warning
- [SQLite] Fixed rare cases where database could be left in an unusable state (added missing transaction)
- [Flow] Fixes `oneOf()` typing and some other variance errors
- [React Native] App should launch a little faster, because schema is only compiled on demand now
- Fixed typos in README.md
- Updated Flow to 0.85

## 0.6.2 - 2018-10-04

### Deprecations

- The `@nozbe/watermelondb/babel/cjs` / `@nozbe/watermelondb/babel/esm` Babel plugin that ships with Watermelon is deprecated and no longer necessary. Delete it from your Babel config as it will be removed in a future update

### Refactoring

- Removed dependency on `async` (Web Worker should be ~30KB smaller)
- Refactored `Collection` and `simpleObserver` for getting changes in an array and also adds CollectionChangeTypes for differentiation between different changes
- Updated dependencies
- Simplified build system by using relative imports
- Simplified build package by outputting CJS-only files

## 0.6.1 - 2018-09-20

### Added

- Added iOS and Android integration tests and lint checks to TravisCI

### Changed

- Changed Flow setup for apps using Watermelon - see docs/Advanced/Flow.md
- Improved documentation, and demo code
- Updated dependencies

### Fixed

- Add quotes to all names in sql queries to allow keywords as table or column names
- Fixed running model tests in apps with Watermelon in the loop
- Fixed Flow when using Watermelon in apps

## 0.6.0 - 2018-09-05

Initial release of WatermelonDB<|MERGE_RESOLUTION|>--- conflicted
+++ resolved
@@ -6,7 +6,7 @@
 
 ### Changes
 
-
+- [Actions] You can now batch deletes by using `prepareMarkAsDeleted` or `prepareDestroyPermanently`
 
 ## 0.12.3 - 2019-05-06
 
@@ -28,15 +28,11 @@
 - [Decorators]. You can now use `@action` on methods of any object that has a `database: Database`
      property, and `@field @children @date @relation @immutableRelation @json @text @nochange` decorators on
      any object with a `asModel: Model` property.
-<<<<<<< HEAD
-- [Actions] You can now batch deletes by using `prepareMarkAsDeleted` or `prepareDestroyPermanently`
-=======
 - [Sync] Adds a temporary/experimental `_unsafeBatchPerCollection: true` flag to `synchronize()`. This
      causes server changes to be committed to database in multiple batches, and not one. This is NOT preferred
      for reliability and performance reasons, but it works around a memory issue that might cause your app
      to crash on very large syncs (>20,000 records). Use this only if necessary. Note that this option
      might be removed at any time if a better solution is found.
->>>>>>> 62ae8ca3
 
 ## 0.12.1 - 2019-04-01
 
