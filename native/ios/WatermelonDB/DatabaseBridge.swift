--- conflicted
+++ resolved
@@ -89,7 +89,6 @@
 // MARK: - Synchronous connections
 
 extension DatabaseBridge {
-<<<<<<< HEAD
     @objc(initializeJSI)
     func initializeJSI() -> NSDictionary {
         return synchronously {
@@ -98,10 +97,7 @@
         }
     }
 
-    @objc(initializeSynchronous:databaseName:schemaVersion:)
-=======
     @objc(initializeSynchronous:databaseName:password:schemaVersion:)
->>>>>>> 1d3977bb
     func initializeSynchronous(tag: ConnectionTag,
                                databaseName: String,
                                password: String,
