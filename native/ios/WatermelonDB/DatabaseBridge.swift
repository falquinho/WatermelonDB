import Foundation

@objc(DatabaseBridge)
final public class DatabaseBridge: NSObject {
    typealias ConnectionTag = NSNumber

    @objc var bridge: RCTBridge?
    @objc static let requiresMainQueueSetup: Bool = false
    @objc let methodQueue = DispatchQueue(label: "com.nozbe.watermelondb.database", qos: .userInteractive)

    private enum Connection {
        case connected(driver: DatabaseDriver, synchronous: Bool)
        case waiting(queue: [() -> Void])

        var queue: [() -> Void] {
            switch self {
            case .connected(driver: _): return []
            case .waiting(queue: let queue): return queue
            }
        }
    }
    private var connections: [Int: Connection] = [:]
}

// MARK: - Asynchronous connections

extension DatabaseBridge {
    @objc(initialize:databaseName:schemaVersion:resolve:reject:)
    func initialize(tag: ConnectionTag,
                    databaseName: String,
                    schemaVersion: NSNumber,
                    resolve: RCTPromiseResolveBlock,
                    reject: RCTPromiseRejectBlock) {
<<<<<<< HEAD
        assert(connections[tag.intValue] == nil, "A driver with tag \(tag) already set up")

        // swiftlint:disable all
        installWatermelonJSI(bridge as? RCTCxxBridge)

=======
>>>>>>> a0f3fe55
        do {
            try assertNoConnection(tag)
            let driver = try DatabaseDriver(dbName: databaseName, schemaVersion: schemaVersion.intValue)
            connections[tag.intValue] = .connected(driver: driver, synchronous: false)
            resolve(["code": "ok"])
        } catch _ as DatabaseDriver.SchemaNeededError {
            connections[tag.intValue] = .waiting(queue: [])
            resolve(["code": "schema_needed"])
        } catch let error as DatabaseDriver.MigrationNeededError {
            connections[tag.intValue] = .waiting(queue: [])
            resolve(["code": "migrations_needed", "databaseVersion": error.databaseVersion])
        } catch {
            assertionFailure("Unknown error thrown in DatabaseDriver.init")
            sendReject(reject, error)
        }
    }

    @objc(setUpWithSchema:databaseName:schema:schemaVersion:resolve:reject:)
    func setUpWithSchema(tag: ConnectionTag,
                         databaseName: String,
                         schema: Database.SQL,
                         schemaVersion: NSNumber,
                         resolve: RCTPromiseResolveBlock,
                         reject: RCTPromiseRejectBlock) {
        let driver = DatabaseDriver(dbName: databaseName,
                                    setUpWithSchema: (version: schemaVersion.intValue, sql: schema))
        connectDriverAsync(connectionTag: tag, driver: driver)
        resolve(true)
    }

    @objc(setUpWithMigrations:databaseName:migrations:fromVersion:toVersion:resolve:reject:)
    func setUpWithMigrations(tag: ConnectionTag, // swiftlint:disable:this function_parameter_count
                             databaseName: String,
                             migrations: Database.SQL,
                             fromVersion: NSNumber,
                             toVersion: NSNumber,
                             resolve: RCTPromiseResolveBlock,
                             reject: RCTPromiseRejectBlock) {
        do {
            let driver = try DatabaseDriver(
                dbName: databaseName,
                setUpWithMigrations: (from: fromVersion.intValue, to: toVersion.intValue, sql: migrations)
            )
            connectDriverAsync(connectionTag: tag, driver: driver)
            resolve(true)
        } catch {
            disconnectDriver(tag)
            sendReject(reject, error)
        }
    }
}

// MARK: - Synchronous connections

extension DatabaseBridge {
    @objc(initializeSynchronous:databaseName:schemaVersion:)
    func initializeSynchronous(tag: ConnectionTag,
                               databaseName: String,
                               schemaVersion: NSNumber) -> NSDictionary {
        return synchronously {
            do {
                try assertNoConnection(tag)
                let driver = try DatabaseDriver(dbName: databaseName, schemaVersion: schemaVersion.intValue)
                connections[tag.intValue] = .connected(driver: driver, synchronous: true)
                return ["code": "ok"]
            } catch _ as DatabaseDriver.SchemaNeededError {
                return ["code": "schema_needed"]
            } catch let error as DatabaseDriver.MigrationNeededError {
                return ["code": "migrations_needed", "databaseVersion": error.databaseVersion]
            } catch {
                assertionFailure("Unknown error thrown in DatabaseDriver.init")
                throw error // rethrow
            }
        }
    }

    @objc(setUpWithSchemaSynchronous:databaseName:schema:schemaVersion:)
    func setUpWithSchemaSynchronous(tag: ConnectionTag,
                                    databaseName: String,
                                    schema: Database.SQL,
                                    schemaVersion: NSNumber) -> NSDictionary {
        return synchronously {
            try assertNoConnection(tag)
            let driver = DatabaseDriver(dbName: databaseName,
                                        setUpWithSchema: (version: schemaVersion.intValue, sql: schema))
            connections[tag.intValue] = .connected(driver: driver, synchronous: true)
            return true
        }
    }

    @objc(setUpWithMigrationsSynchronous:databaseName:migrations:fromVersion:toVersion:)
    func setUpWithMigrationsSynchronous(tag: ConnectionTag,
                                        databaseName: String,
                                        migrations: Database.SQL,
                                        fromVersion: NSNumber,
                                        toVersion: NSNumber) -> NSDictionary {
        return synchronously {
            try assertNoConnection(tag)
            let driver = try DatabaseDriver(
                dbName: databaseName,
                setUpWithMigrations: (from: fromVersion.intValue, to: toVersion.intValue, sql: migrations)
            )
            connections[tag.intValue] = .connected(driver: driver, synchronous: true)
            return true
        }
    }
}

// MARK: - Asynchronous actions

extension DatabaseBridge {
    @objc(find:table:id:resolve:reject:)
    func find(tag: ConnectionTag,
              table: Database.TableName,
              id: DatabaseDriver.RecordId,
              resolve: @escaping RCTPromiseResolveBlock, reject: @escaping RCTPromiseRejectBlock) {
        withDriver(tag, resolve, reject) {
            try $0.find(table: table, id: id) as Any
        }
    }

    @objc(query:table:query:resolve:reject:)
    func query(tag: ConnectionTag,
               table: Database.TableName,
               query: Database.SQL,
               resolve: @escaping RCTPromiseResolveBlock, reject: @escaping RCTPromiseRejectBlock) {
        withDriver(tag, resolve, reject) {
            try $0.cachedQuery(table: table, query: query)
        }
    }

    @objc(count:query:resolve:reject:)
    func count(tag: ConnectionTag,
               query: Database.SQL,
               resolve: @escaping RCTPromiseResolveBlock, reject: @escaping RCTPromiseRejectBlock) {
        withDriver(tag, resolve, reject) {
            try $0.count(query)
        }
    }

    @objc(batchJSON:operations:resolve:reject:)
    func batchJSON(tag: ConnectionTag,
                   operations serializedOperations: NSString,
                   resolve: @escaping RCTPromiseResolveBlock,
                   reject: @escaping RCTPromiseRejectBlock) {
        withDriver(tag, resolve, reject) {
            try $0.batch(self.toBatchOperations(serializedOperations))
        }
    }

    @objc(batch:operations:resolve:reject:)
    func batch(tag: ConnectionTag,
               operations: [[Any]],
               resolve: @escaping RCTPromiseResolveBlock,
               reject: @escaping RCTPromiseRejectBlock) {
        withDriver(tag, resolve, reject) {
            try $0.batch(self.toBatchOperations(operations))
        }
    }

    @objc(getDeletedRecords:table:resolve:reject:)
    func getDeletedRecords(tag: ConnectionTag,
                           table: Database.TableName,
                           resolve: @escaping RCTPromiseResolveBlock,
                           reject: @escaping RCTPromiseRejectBlock) {
        withDriver(tag, resolve, reject) {
            try $0.getDeletedRecords(table: table)
        }
    }

    @objc(destroyDeletedRecords:table:records:resolve:reject:)
    func destroyDeletedRecords(tag: ConnectionTag,
                               table: Database.TableName,
                               records: [DatabaseDriver.RecordId],
                               resolve: @escaping RCTPromiseResolveBlock,
                               reject: @escaping RCTPromiseRejectBlock) {
        withDriver(tag, resolve, reject) {
            try $0.destroyDeletedRecords(table: table, records: records)
        }
    }

    @objc(unsafeResetDatabase:schema:schemaVersion:resolve:reject:)
    func unsafeResetDatabase(tag: ConnectionTag,
                             schema: Database.SQL,
                             schemaVersion: NSNumber,
                             resolve: @escaping RCTPromiseResolveBlock,
                             reject: @escaping RCTPromiseRejectBlock) {
        withDriver(tag, resolve, reject) {
            try $0.unsafeResetDatabase(schema: (version: schemaVersion.intValue, sql: schema))
        }
    }

    @objc(getLocal:key:resolve:reject:)
    func getLocal(tag: ConnectionTag, key: String,
                  resolve: @escaping RCTPromiseResolveBlock, reject: @escaping RCTPromiseRejectBlock) {
        withDriver(tag, resolve, reject) {
            try $0.getLocal(key: key) as Any
        }
    }

    @objc(setLocal:key:value:resolve:reject:)
    func setLocal(tag: ConnectionTag,
                  key: String,
                  value: String,
                  resolve: @escaping RCTPromiseResolveBlock,
                  reject: @escaping RCTPromiseRejectBlock) {
        withDriver(tag, resolve, reject) {
            try $0.setLocal(key: key, value: value)
        }
    }

    @objc(removeLocal:key:resolve:reject:)
    func removeLocal(tag: ConnectionTag, key: String,
                     resolve: @escaping RCTPromiseResolveBlock, reject: @escaping RCTPromiseRejectBlock) {
        withDriver(tag, resolve, reject) {
            try $0.removeLocal(key: key)
        }
    }
}

// MARK: - Synchronous methods

extension DatabaseBridge {
    @objc(findSynchronous:table:id:)
    func findSynchronous(tag: ConnectionTag, table: Database.TableName, id: DatabaseDriver.RecordId) -> NSDictionary {
        return withDriverSynchronous(tag) {
            try $0.find(table: table, id: id) as Any
        }
    }

    @objc(querySynchronous:table:query:)
    func querySynchronous(tag: ConnectionTag, table: Database.TableName, query: Database.SQL) -> NSDictionary {
        return withDriverSynchronous(tag) {
            try $0.cachedQuery(table: table, query: query)
        }
    }

    @objc(countSynchronous:query:)
    func countSynchronous(tag: ConnectionTag, query: Database.SQL) -> NSDictionary {
        return withDriverSynchronous(tag) {
            try $0.count(query)
        }
    }

    @objc(batchJSONSynchronous:operations:)
    func batchJSONSynchronous(tag: ConnectionTag, operations serializedOperations: NSString) -> NSDictionary {
        return withDriverSynchronous(tag) {
            try $0.batch(self.toBatchOperations(serializedOperations))
        }
    }

    @objc(batchSynchronous:operations:)
    func batchSynchronous(tag: ConnectionTag, operations: [[Any]]) -> NSDictionary {
        return withDriverSynchronous(tag) {
            try $0.batch(self.toBatchOperations(operations))
        }
    }

    @objc(getDeletedRecordsSynchronous:table:)
    func getDeletedRecordsSynchronous(tag: ConnectionTag, table: Database.TableName) -> NSDictionary {
        return withDriverSynchronous(tag) {
            try $0.getDeletedRecords(table: table)
        }
    }

    @objc(destroyDeletedRecordsSynchronous:table:records:)
    func destroyDeletedRecordsSynchronous(tag: ConnectionTag,
                                          table: Database.TableName,
                                          records: [DatabaseDriver.RecordId]) -> NSDictionary {
        return withDriverSynchronous(tag) {
            try $0.destroyDeletedRecords(table: table, records: records)
        }
    }

    @objc(unsafeResetDatabaseSynchronous:schema:schemaVersion:)
    func unsafeResetDatabaseSynchronous(tag: ConnectionTag,
                                        schema: Database.SQL,
                                        schemaVersion: NSNumber) -> NSDictionary {
        return withDriverSynchronous(tag) {
            try $0.unsafeResetDatabase(schema: (version: schemaVersion.intValue, sql: schema))
        }
    }

    @objc(getLocalSynchronous:key:)
    func getLocalSynchronous(tag: ConnectionTag, key: String) -> NSDictionary {
        return withDriverSynchronous(tag) {
            try $0.getLocal(key: key) as Any
        }
    }

    @objc(setLocalSynchronous:key:value:)
    func setLocalSynchronous(tag: ConnectionTag, key: String, value: String) -> NSDictionary {
        return withDriverSynchronous(tag) {
            try $0.setLocal(key: key, value: value)
        }
    }

    @objc(removeLocalSynchronous:key:)
    func removeLocalSynchronous(tag: ConnectionTag, key: String) -> NSDictionary {
        return withDriverSynchronous(tag) {
            try $0.removeLocal(key: key)
        }
    }
}

// MARK: - Helpers

extension DatabaseBridge {
    private func toBatchOperations(_ serializedOperations: NSString) throws -> [DatabaseDriver.Operation] {
        guard let data = serializedOperations.data(using: String.Encoding.utf8.rawValue),
        let operations = (try? JSONSerialization.jsonObject(with: data)) as? [[Any]]
        else {
            throw "Invalid serialized operations".asError()
        }

        return try toBatchOperations(operations)
    }

    private func toBatchOperations(_ operations: [[Any]]) throws -> [DatabaseDriver.Operation] {
        return try operations.map { operation in
            switch operation[safe: 0] as? String {
            case "execute":
                guard let table = operation[safe: 1] as? Database.TableName,
                let query = operation[safe: 2] as? Database.SQL,
                let args = operation[safe: 3] as? Database.QueryArgs
                else {
                    throw "Bad execute arguments".asError()
                }

                return .execute(table: table, query: query, args: args)

            case "create":
                guard let table = operation[safe: 1] as? Database.TableName,
                let id = operation[safe: 2] as? DatabaseDriver.RecordId,
                let query = operation[safe: 3] as? Database.SQL,
                let args = operation[safe: 4] as? Database.QueryArgs
                else {
                    throw "Bad create arguments".asError()
                }

                return .create(table: table, id: id, query: query, args: args)

            case "markAsDeleted":
                guard let table = operation[safe: 1] as? Database.SQL,
                let id = operation[safe: 2] as? DatabaseDriver.RecordId
                else {
                    throw "Bad markAsDeleted arguments".asError()
                }

                return .markAsDeleted(table: table, id: id)

            case "destroyPermanently":
                guard let table = operation[safe: 1] as? Database.TableName,
                let id = operation[safe: 2] as? DatabaseDriver.RecordId
                else {
                    throw "Bad destroyPermanently arguments".asError()
                }

                return .destroyPermanently(table: table, id: id)
            default:
                throw "Bad operation name".asError()
            }
        }
    }

    private func withDriver(_ connectionTag: ConnectionTag,
                            _ resolve: @escaping RCTPromiseResolveBlock,
                            _ reject: @escaping RCTPromiseRejectBlock,
                            functionName: String = #function,
                            action: @escaping (DatabaseDriver) throws -> Any) {
        do {
            let tagID = connectionTag.intValue
            guard let connection = connections[tagID] else {
                throw "No driver for with tag \(connectionTag) available".asError()
            }

            switch connection {
            case .connected(let driver, let synchronous):
                guard !synchronous else {
                    throw "Can't perform async action on synchronous connection \(tagID)".asError()
                }
                let result = try action(driver)
                resolve(result)
            case .waiting(var queue):
                consoleLog("Operation for driver \(tagID) enqueued")
                // try again when driver is ready
                queue.append {
                    self.withDriver(connectionTag, resolve, reject, functionName: functionName, action: action)
                }
                connections[tagID] = .waiting(queue: queue)
            }
        } catch {
            sendReject(reject, error, functionName: functionName)
        }
    }

    private func synchronously(functionName: String = #function, action: () throws -> Any) -> NSDictionary {
        return methodQueue.sync {
            do {
                let result = try action()
                return ["status": "success", "result": result]
            } catch {
                return ["status": "error", "code": "db.\(functionName).error", "message": "\(error)"]
            }
        }
    }

    private func withDriverSynchronous(_ connectionTag: ConnectionTag,
                                       functionName: String = #function,
                                       action: (DatabaseDriver) throws -> Any) -> NSDictionary {
        return synchronously {
            guard let connection = connections[connectionTag.intValue],
            case let .connected(driver, synchronous: true) = connection else {
                throw "No or invalid connection for tag \(connectionTag)".asError()
            }

            return try action(driver)
        }
    }

    private func connectDriverAsync(connectionTag: ConnectionTag, driver: DatabaseDriver) {
        let tagID = connectionTag.intValue
        let queue = connections[tagID]?.queue ?? []
        connections[tagID] = .connected(driver: driver, synchronous: false)

        for operation in queue {
            operation()
        }
    }

    private func disconnectDriver(_ connectionTag: ConnectionTag) {
        let tagID = connectionTag.intValue
        let queue = connections[tagID]?.queue ?? []
        connections[tagID] = nil

        for operation in queue {
            operation()
        }
    }

    private func assertNoConnection(_ tag: NSNumber) throws {
        guard connections[tag.intValue] == nil else {
            throw "A driver with tag \(tag) already set up".asError()
        }
    }

    private func sendReject(_ reject: RCTPromiseRejectBlock,
                            _ error: Error,
                            functionName: String = #function) {
        reject("db.\(functionName).error", "\(error)", error)
    }
}<|MERGE_RESOLUTION|>--- conflicted
+++ resolved
@@ -31,16 +31,12 @@
                     schemaVersion: NSNumber,
                     resolve: RCTPromiseResolveBlock,
                     reject: RCTPromiseRejectBlock) {
-<<<<<<< HEAD
-        assert(connections[tag.intValue] == nil, "A driver with tag \(tag) already set up")
-
-        // swiftlint:disable all
-        installWatermelonJSI(bridge as? RCTCxxBridge)
-
-=======
->>>>>>> a0f3fe55
         do {
             try assertNoConnection(tag)
+
+            // swiftlint:disable all
+            installWatermelonJSI(bridge as? RCTCxxBridge)
+
             let driver = try DatabaseDriver(dbName: databaseName, schemaVersion: schemaVersion.intValue)
             connections[tag.intValue] = .connected(driver: driver, synchronous: false)
             resolve(["code": "ok"])
