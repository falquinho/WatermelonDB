import expect from 'expect'
import naughtyStrings from 'big-list-of-naughty-strings'

import Model from '../../Model'
import Query from '../../Query'
import { sanitizedRaw } from '../../RawRecord'
import * as Q from '../../QueryDescription'
import { appSchema, tableSchema } from '../../Schema'
import { schemaMigrations, createTable, addColumns } from '../../Schema/migrations'

import { matchTests, naughtyMatchTests, joinTests } from '../../__tests__/databaseTests'
import DatabaseAdapterCompat from '../compat'
import {
  testSchema,
  taskQuery,
  mockTaskRaw,
  performMatchTest,
  performJoinTest,
  expectSortedEqual,
  MockTask,
  mockProjectRaw,
  projectQuery,
} from './helpers'

class BadModel extends Model {
  static table = 'nonexistent'
}

export default () => [
  [
    'validates adapter options',
    async (_adapter, AdapterClass) => {
      const schema = { ...testSchema, version: 10 }

      const makeAdapter = options => new AdapterClass({ schema, ...options })
      const adapterWithMigrations = migrations => makeAdapter({ migrations })

      // expect(() => makeAdapter({})).toThrowError(/missing migrations/)

      expect(() => makeAdapter({ migrationsExperimental: [] })).toThrow(
        /`migrationsExperimental` option has been renamed to `migrations`/,
      )

      if (AdapterClass.name === 'LokiJSAdapter') {
        expect(() => makeAdapter({ experimentalUseIncrementalIndexedDB: false })).toThrow(
          /LokiJSAdapter `experimentalUseIncrementalIndexedDB` option has been renamed/,
        )
      }

      expect(() => adapterWithMigrations({ migrations: [] })).toThrow(/use schemaMigrations()/)

      // OK migrations passed
      const adapterWithRealMigrations = migrations =>
        adapterWithMigrations(schemaMigrations({ migrations }))

      expect(() => adapterWithRealMigrations([{ toVersion: 10, steps: [] }])).not.toThrow()
      expect(() =>
        adapterWithRealMigrations([{ toVersion: 10, steps: [] }, { toVersion: 9, steps: [] }]),
      ).not.toThrow()

      // Empty migrations only allowed if version 1
      expect(
        () =>
          new AdapterClass({
            schema: { ...testSchema, version: 1 },
            migrations: schemaMigrations({ migrations: [] }),
          }),
      ).not.toThrow()
      expect(() => adapterWithRealMigrations([])).toThrow(/Missing migration/)

      // Migrations can't be newer than schema
      expect(() => adapterWithRealMigrations([{ toVersion: 11, steps: [] }])).toThrow(
        /migrations can't be newer than schema/i,
      )
      // Migration to latest version must be present
      expect(() =>
        adapterWithRealMigrations([{ toVersion: 9, steps: [] }, { toVersion: 8, steps: [] }]),
      ).toThrow(/Missing migration/)
    },
  ],
  [
    'can query and count on empty db',
    async adapter => {
      const query = taskQuery()
      expect(await adapter.query(query)).toEqual([])
      expect(await adapter.count(query)).toBe(0)
    },
  ],
  [
    'can create and find records (sanity test)',
    async adapter => {
      const record = mockTaskRaw({ id: 'abc', text1: 'bar', order: 1 })
      await adapter.batch([['create', 'tasks', record]])
      expect(await adapter.find('tasks', 'abc')).toBe('abc')
    },
  ],
  [
    'can find records by ID',
    async _adapter => {
      let adapter = _adapter

      // add a record
      const s1 = mockTaskRaw({ id: 's1', text1: 'bar', order: 1 })
      await adapter.batch([['create', 'tasks', s1]])

      // returns cached ID after create
      expect(await adapter.find('tasks', 's1')).toBe('s1')

      // add more, restart app
      const s2 = mockTaskRaw({ id: 's2', bool1: true, order: 2 })
      const s3 = mockTaskRaw({ id: 's3', text1: 'baz' })
      await adapter.batch([['create', 'tasks', s2], ['create', 'tasks', s3]])
      adapter = await adapter.testClone()

      // returns raw if not cached
      expect(await adapter.find('tasks', 's2')).toEqual(s2)
      expect(await adapter.find('tasks', 's3')).toEqual(s3)

      // caches records after first find
      expect(await adapter.find('tasks', 's2')).toBe('s2')

      // returns null if not found
      expect(await adapter.find('tasks', 's4')).toBe(null)
    },
  ],
  [
    'can cache non-global IDs on find',
    async _adapter => {
      let adapter = _adapter

      // add a record
      const s1 = mockTaskRaw({ id: 'id1', text1: 'bar', order: 1 })
      await adapter.batch([['create', 'tasks', s1]])

      // returns null if not found in a different table
      expect(await adapter.find('projects', 'id1')).toBe(null)

      const p1 = mockProjectRaw({ id: 'id1', num1: 1, text1: 'foo' })
      await adapter.batch([['create', 'projects', p1]])

      // returns cached ID after create
      expect(await adapter.find('projects', 'id1')).toBe('id1')

      // add more project, restart app
      const p2 = mockProjectRaw({ id: 'id2', num1: 1, text1: 'foo' })
      await adapter.batch([['create', 'projects', p2]])
      adapter = await adapter.testClone()

      const s2 = mockTaskRaw({ id: 'id2', text1: 'baz', order: 2 })
      await adapter.batch([['create', 'tasks', s2]])

      // returns cached ID after create
      expect(await adapter.find('tasks', 'id2')).toBe('id2')

      // returns raw if not cached for a different table
      expect(await adapter.find('projects', 'id2')).toEqual(p2)
      // returns cached ID after previous find
      expect(await adapter.find('projects', 'id2')).toBe('id2')
    },
  ],
  [
    'can cache non-global IDs on query',
    async _adapter => {
      let adapter = _adapter

      // add a record
      const s1 = mockTaskRaw({ id: 'id1', text1: 'bar', order: 1 })
      await adapter.batch([['create', 'tasks', s1]])

      // returns empty array
      expectSortedEqual(await adapter.query(projectQuery()), [])

      const p1 = mockProjectRaw({ id: 'id1', num1: 1, text1: 'foo' })
      await adapter.batch([['create', 'projects', p1]])

      // returns cached ID after create
      expectSortedEqual(await adapter.query(projectQuery()), ['id1'])

      // add more project, restart app
      const p2 = mockProjectRaw({ id: 'id2', num1: 1, text1: 'foo' })
      await adapter.batch([['create', 'projects', p2]])
      adapter = await adapter.testClone()

      const s2 = mockTaskRaw({ id: 'id2', text1: 'baz', order: 2 })
      await adapter.batch([['create', 'tasks', s2]])

      // returns cached IDs after create
      expectSortedEqual(await adapter.query(taskQuery()), [s1, 'id2'])

      // returns raw if not cached for a different table
      expectSortedEqual(await adapter.query(projectQuery()), [p1, p2])
      // returns cached IDs after previous query
      expectSortedEqual(await adapter.query(taskQuery()), ['id1', 'id2'])
    },
  ],
  [
    'sanitizes records on find',
    async _adapter => {
      let adapter = _adapter
      const tt1 = { id: 'tt1', task_id: 'abcdef' } // Unsanitized raw!

      await adapter.batch([['create', 'tag_assignments', tt1]])
      adapter = await adapter.testClone()

      expect(await adapter.find('tag_assignments', 'tt1')).toEqual(
        sanitizedRaw(tt1, testSchema.tables.tag_assignments),
      )
    },
  ],
  [
    'can query and count records',
    async adapter => {
      const record1 = mockTaskRaw({ id: 't1', text1: 'bar', bool1: false, order: 1 })
      const record2 = mockTaskRaw({ id: 't2', text1: 'baz', bool1: true, order: 2 })
      const record3 = mockTaskRaw({ id: 't3', text1: 'abc', bool1: false, order: 3 })

      await adapter.batch([
        ['create', 'tasks', record1],
        ['create', 'tasks', record2],
        ['create', 'tasks', record3],
      ])

      // all records
      expectSortedEqual(await adapter.query(taskQuery()), ['t1', 't2', 't3'])
      expect(await adapter.count(taskQuery())).toBe(3)

      // some records
      expectSortedEqual(await adapter.query(taskQuery(Q.where('bool1', false))), ['t1', 't3'])
      expectSortedEqual(await adapter.query(taskQuery(Q.where('order', 2))), ['t2'])
      expectSortedEqual(await adapter.query(taskQuery(Q.where('order', 3))), ['t3'])

      expect(await adapter.count(taskQuery(Q.where('bool1', false)))).toBe(2)

      // no records
      expectSortedEqual(await adapter.query(taskQuery(Q.where('text1', 'nope'))), [])
      expect(await adapter.count(taskQuery(Q.where('text1', 'nope')))).toBe(0)
      expect(await adapter.count(taskQuery(Q.where('order', 4)))).toBe(0)
    },
  ],
  [
    'can query records in raw query format',
    async (adapter, AdapterClass) => {
      if (AdapterClass.name === 'SQLiteAdapter') {
        const record1 = mockTaskRaw({ id: 't1', text1: 'bar', bool1: false, order: 1 })
        const record2 = mockTaskRaw({ id: 't2', text1: 'baz', bool1: true, order: 2 })
        const record3 = mockTaskRaw({ id: 't3', text1: 'abc', bool1: false, order: 3 })

        await adapter.batch([
          ['create', 'tasks', record1],
          ['create', 'tasks', record2],
          ['create', 'tasks', record3],
        ])

        // all records
        expectSortedEqual(await adapter.unsafeSqlQuery('tasks', `SELECT * FROM tasks`), [
          't1',
          't2',
          't3',
        ])

        expectSortedEqual(
          await adapter.unsafeSqlQuery('tasks', `SELECT * FROM tasks WHERE bool1 = 0`),
          ['t1', 't3'],
        )

        expectSortedEqual(
          await adapter.unsafeSqlQuery('tasks', `SELECT * FROM tasks WHERE id = 't2'`),
          ['t2'],
        )

        expectSortedEqual(
          await adapter.unsafeSqlQuery('tasks', `SELECT * FROM tasks WHERE \`order\` = 2`),
          ['t2'],
        )

        expectSortedEqual(
          await adapter.unsafeSqlQuery('tasks', `SELECT * FROM tasks WHERE text1 = 'nope'`),
          [],
        )
      } else {
        expect(adapter.unsafeSqlQuery).toBe(undefined)
      }
    },
  ],
  [
    'compacts query results',
    async _adapter => {
      let adapter = _adapter
      const queryAll = () => adapter.query(taskQuery())

      // add records, restart app
      const s1 = mockTaskRaw({ id: 's1', order: 1 })
      const s2 = mockTaskRaw({ id: 's2', order: 2 })
      await adapter.batch([['create', 'tasks', s1], ['create', 'tasks', s2]])
      adapter = await adapter.testClone()

      // first time we see it, get full object
      expectSortedEqual(await queryAll(), [s1, s2])

      // cached next time
      expect(await queryAll()).toEqual(['s1', 's2'])

      // updating doesn't change anything
      await adapter.batch([['update', 'tasks', s2]])
      expect(await queryAll()).toEqual(['s1', 's2'])

      // records added via adapter get cached automatically
      const s3 = mockTaskRaw({ id: 's3' })
      await adapter.batch([['create', 'tasks', s3]])
      expect(await queryAll()).toEqual(['s1', 's2', 's3'])

      // remove and re-add and it appears again
      await adapter.batch([['destroyPermanently', 'tasks', s3.id]])
      expect(await queryAll()).toEqual(['s1', 's2'])

      const s3New = mockTaskRaw({ id: 's3', bool1: true })
      await adapter.batch([['create', 'tasks', s3New]])
      expect(await queryAll()).toEqual(['s1', 's2', 's3'])

      // restart app, doesn't have the records
      adapter = await adapter.testClone()
      expectSortedEqual(await queryAll(), [s1, s2, s3New])
    },
  ],
  [
    'sanitizes records on query',
    async _adapter => {
      let adapter = _adapter
      // Unsanitized raw!
      const t1 = { id: 't1', text1: 'foo', order: 1 }
      const t2 = { id: 't2', text2: 'bar', order: 2 }

      await adapter.batch([['create', 'tasks', t1], ['create', 'tasks', t2]])
      adapter = await adapter.testClone()

      expectSortedEqual(await adapter.query(taskQuery()), [
        sanitizedRaw(t1, testSchema.tables.tasks),
        sanitizedRaw(t2, testSchema.tables.tasks),
      ])
    },
  ],
  [
    'returns a COPY of the data',
    async _adapter => {
      let adapter = _adapter
      const raw = mockTaskRaw({ id: 't1', text1: 'bar' })
      const originalRaw = { ...raw }
      await adapter.batch([['create', 'tasks', raw]])

      adapter = await adapter.testClone()
      const fetchedRaw = await adapter.find('tasks', 't1')

      // data is equal but not the same reference
      expect(fetchedRaw).toEqual(originalRaw)
      expect(fetchedRaw).toEqual(raw)
      expect(fetchedRaw).not.toBe(raw)

      // make sure same is true for query
      adapter = await adapter.testClone()
      const [queriedRaw] = await adapter.query(taskQuery())
      expect(queriedRaw).toEqual(originalRaw)
      expect(queriedRaw).not.toBe(raw)
    },
  ],
  [
    'can update records',
    async _adapter => {
      let adapter = _adapter
      const raw = mockTaskRaw({ id: 't1', text1: 'bar' })
      await adapter.batch([['create', 'tasks', raw]])
      raw.bool1 = true
      raw.order = 2
      await adapter.batch([['update', 'tasks', raw]])

      adapter = await adapter.testClone()
      const fetchedUpdatedRaw = await adapter.find('tasks', 't1')

      // check raws are equal (but a copy)
      expect(fetchedUpdatedRaw.bool1).toBe(true)
      expect(fetchedUpdatedRaw.order).toBe(2)
      expect(fetchedUpdatedRaw).toEqual(raw)
      expect(fetchedUpdatedRaw).not.toBe(raw)
    },
  ],
  [
    'can mark records as deleted',
    async adapter => {
      const m1 = mockTaskRaw({ id: 't1', text1: 'bar1' })
      await adapter.batch([['create', 'tasks', m1]])
      expect(await adapter.query(taskQuery())).toEqual(['t1'])

      await adapter.batch([['markAsDeleted', 'tasks', m1.id]])
      expect(await adapter.query(taskQuery())).toEqual([])

      // Check that the record is removed from cache
      // HACK: Set _status to reveal the record in query (if record was cached, there would only be ID)
      m1._status = 'synced'
      await adapter.batch([['update', 'tasks', m1]])
      expectSortedEqual(await adapter.query(taskQuery()), [m1])
    },
  ],
  [
    'can get deleted record ids',
    async adapter => {
      const m1 = mockTaskRaw({ id: 't1', text1: 'bar1', order: 1 })
      const m2 = mockTaskRaw({ id: 't2', text1: 'bar2', order: 2 })
      await adapter.batch([
        ['create', 'tasks', m1],
        ['markAsDeleted', 'tasks', m1.id],
        ['create', 'tasks', m2],
        ['create', 'tasks', mockTaskRaw({ id: 't3', text1: 'bar3' })],
        ['markAsDeleted', 'tasks', m2.id],
      ])
      expectSortedEqual(await adapter.getDeletedRecords('tasks'), ['t2', 't1'])
    },
  ],
  [
    'can destroy deleted records',
    async adapter => {
      const m1 = mockTaskRaw({ id: 't1', text1: 'bar1', order: 1 })
      const m2 = mockTaskRaw({ id: 't2', text1: 'bar2', order: 2 })
      const m3 = mockTaskRaw({ id: 't3', text1: 'bar3', order: 3 })
      await adapter.batch([
        ['create', 'tasks', m1],
        ['create', 'tasks', m2],
        ['create', 'tasks', m3],
        ['create', 'tasks', mockTaskRaw({ id: 't4', text1: 'bar4' })],
      ])
      await adapter.batch([
        ['markAsDeleted', 'tasks', m1.id],
        ['markAsDeleted', 'tasks', m2.id],
        ['markAsDeleted', 'tasks', m3.id],
      ])

      await adapter.destroyDeletedRecords('tasks', ['t1', 't2'])
      expectSortedEqual(await adapter.getDeletedRecords('tasks'), ['t3'])
      expectSortedEqual(await adapter.query(taskQuery()), ['t4'])
      expect(await adapter.find('tasks', 't1')).toBeNull()
      expect(await adapter.find('tasks', 't2')).toBeNull()
    },
  ],
  [
    'can run mixed batches',
    async _adapter => {
      let adapter = _adapter
      const m1 = mockTaskRaw({ id: 't1', text1: 'bar' })
      const m3 = mockTaskRaw({ id: 't3' })
      const m4 = mockTaskRaw({ id: 't4' })

      await adapter.batch([['create', 'tasks', m1]])

      m1.bool1 = true
      const m2 = mockTaskRaw({ id: 't2', text1: 'bar', bool2: true, order: 2 })

      await adapter.batch([
        ['create', 'tasks', m3],
        ['create', 'tasks', m4],
        ['destroyPermanently', 'tasks', m3.id],
        ['update', 'tasks', m1],
        ['create', 'tasks', m2],
        ['markAsDeleted', 'tasks', m4.id],
      ])

      adapter = await adapter.testClone()
      const fetched1 = await adapter.find('tasks', 't1')
      expect(fetched1.bool1).toBe(true)
      expect(fetched1).toEqual(m1)

      const fetched2 = await adapter.find('tasks', 't2')
      expect(fetched2.bool2).toBe(true)

      expect(await adapter.find('tasks', 't3')).toBeNull()
      expect(await adapter.query(taskQuery())).toEqual(['t1', 't2'])

      expect(await adapter.getDeletedRecords('tasks')).toEqual(['t4'])
    },
  ],
  [
    'batches are transactional',
    async (adapter, AdapterClass) => {
      // sanity check
      await adapter.batch([['create', 'tasks', mockTaskRaw({ id: 't1' })]])
      expect(await adapter.query(taskQuery())).toEqual(['t1'])

      await expect(
        adapter.batch([
          ['create', 'tasks', mockTaskRaw({ id: 't2' })],
          ['create', 'does_not_exist', mockTaskRaw({ id: 't3' })],
        ]),
      ).rejects.toMatchObject({
<<<<<<< HEAD
        message: expect.stringMatching(
          AdapterClass.name === 'SQLiteAdapter'
            ? /no such table: does_not_exist/
=======
        // TODO: Get rid of the unknown error - fix on Android
        message: expect.stringMatching(
          AdapterClass.name === 'SQLiteAdapter'
            ? /(no such table: does_not_exist|Exception in HostFunction: <unknown>)/
>>>>>>> c7c538a7
            : /Cannot read property 'insert' of null/,
        ),
      })
      if (AdapterClass.name !== 'LokiJSAdapter') {
        // Regrettably, Loki is not transactional
        expect(await adapter.query(taskQuery())).toEqual(['t1'])
      }
    },
  ],
  [
    'can run sync-like flow',
    async adapter => {
      const queryAll = () => adapter.query(taskQuery())

      const m1 = mockTaskRaw({ id: 't1', text1: 'bar1', order: 1 })
      const m2 = mockTaskRaw({ id: 't2', text1: 'bar2', order: 2 })
      const m3 = mockTaskRaw({ id: 't3', text1: 'bar3', order: 3 })

      await adapter.batch([
        ['create', 'tasks', m1],
        ['create', 'tasks', m2],
        ['create', 'tasks', m3],
        ['create', 'tasks', mockTaskRaw({ id: 't4', text1: 'bar4' })],
        ['markAsDeleted', 'tasks', m1.id],
        ['markAsDeleted', 'tasks', m3.id],
      ])

      // pull server changes - server wants us to delete some records
      await adapter.batch([
        ['destroyPermanently', 'tasks', m1.id],
        ['destroyPermanently', 'tasks', m2.id],
      ])
      expect(await queryAll()).toHaveLength(1)

      // push local changes
      const toDelete = await adapter.getDeletedRecords('tasks')
      expect(toDelete).toEqual(['t3'])
      await adapter.destroyDeletedRecords('tasks', toDelete)

      expect(await adapter.getDeletedRecords('tasks')).toHaveLength(0)
      expect(await queryAll()).toHaveLength(1)
    },
  ],
  [
    'can unsafely reset database',
    async adapter => {
      await adapter.batch([['create', 'tasks', mockTaskRaw({ id: 't1', text1: 'bar', order: 1 })]])
      await adapter.unsafeResetDatabase()
      await expect(await adapter.count(taskQuery())).toBe(0)

      // check that reset database still works
      await adapter.batch([['create', 'tasks', mockTaskRaw({ id: 't2', text1: 'baz', order: 2 })]])
      expect(await adapter.count(taskQuery())).toBe(1)
    },
  ],
  [
    'queues actions correctly',
    async adapter => {
      function queryable(promise) {
        let isSettled = false
        const result = promise.then(
          value => {
            isSettled = true
            return value
          },
          e => {
            isSettled = true
            throw e
          },
        )
        result.isSettled = () => isSettled
        return result
      }

      adapter.batch([['create', 'tasks', mockTaskRaw({ id: 't1', text1: 'foo', order: 1 })]])
      const find1Promise = queryable(adapter.find('tasks', 't1'))
      const find2Promise = queryable(adapter.find('tasks', 't2'))
      adapter.batch([['create', 'tasks', mockTaskRaw({ id: 't2', text1: 'bar', order: 2 })]])
      const queryPromise = queryable(adapter.query(taskQuery()))
      const find2Promise2 = queryable(adapter.find('tasks', 't2'))

      await find2Promise2

      expect(find1Promise.isSettled()).toBe(true)
      expect(find2Promise.isSettled()).toBe(true)
      expect(queryPromise.isSettled()).toBe(true)
      expect(find2Promise2.isSettled()).toBe(true)
      expect(await find1Promise).toBe('t1')
      expect(await find2Promise).toBe(null)
      expect(await queryPromise).toEqual(['t1', 't2'])
      expect(await find2Promise2).toBe('t2')

      // unsafeResetDatabase is the only action in loki that's necessarily asynchronous even in sync mode
      const batchPromise = queryable(
        adapter.batch([['create', 'tasks', mockTaskRaw({ id: 't3', text1: 'bar', order: 2 })]]),
      )
      adapter.unsafeResetDatabase()
      adapter.batch([['create', 'tasks', mockTaskRaw({ id: 't1', text1: 'bar', order: 2 })]])
      const queryPromise2 = adapter.query(taskQuery())

      expect(await queryPromise2).toEqual(['t1'])
      expect(batchPromise.isSettled()).toBe(true)
    },
  ],
  [
    'fails on bad queries, creates, updates, deletes',
    async adapter => {
      const badQuery = new Query({ modelClass: BadModel }, []).serialize()
      await expect(adapter.query(badQuery)).rejects.toBeInstanceOf(Error)
      await expect(adapter.count(badQuery)).rejects.toBeInstanceOf(Error)

      const record1 = new BadModel({ table: 'nonexisting' }, { id: 't1' })
      await expect(adapter.batch([['create', record1]])).rejects.toBeInstanceOf(Error)

      await expect(adapter.batch(['create', record1])).rejects.toBeInstanceOf(Error)

      // TODO: Fix slight inconsistencies between loki & sqlite
      // if (platform.isWeb) {
      // await expect(
      //   adapter.batch([['update', 'tasks', mockTaskRaw({ id: 'nonexists' })]]),
      // ).rejects.toBeInstanceOf(Error)

      // TODO: Mark as deleted?

      // const record = 'tasks', mockTaskRaw({ id: '1' })
      // await expect(adapter.batch([['destroyPermanently', record]])).rejects.toBeInstanceOf(Error)
      // }
    },
  ],
  [
    'supports LocalStorage',
    async adapter => {
      // non-existent fields return undefined
      expect(await adapter.getLocal('nonexisting')).toBeNull()

      // set
      await adapter.setLocal('test1', 'val1')
      expect(await adapter.getLocal('test1')).toBe('val1')

      // update
      await adapter.setLocal('test1', 'val2')
      expect(await adapter.getLocal('test1')).toBe('val2')

      // delete
      await adapter.removeLocal('test1')
      expect(await adapter.getLocal('test1')).toBeNull()

      // can be safely reassigned
      await adapter.setLocal('test1', 'val3')
      expect(await adapter.getLocal('test1')).toBe('val3')

      // can use keywords as keys
      // can be safely reassigned
      await adapter.setLocal('order', '3')
      expect(await adapter.getLocal('order')).toBe('3')

      // deleting already undefined is safe
      await adapter.removeLocal('nonexisting')
    },
  ],
  [
    'migrates database between versions',
    async (_adapter, AdapterClass, extraAdapterOptions) => {
      // launch app in one version
      const taskColumnsV3 = [{ name: 'num1', type: 'number' }]
      const projectColumnsV3 = [{ name: 'text1', type: 'string' }]
      const testSchemaV3 = appSchema({
        version: 3,
        tables: [
          tableSchema({ name: 'tasks', columns: taskColumnsV3 }),
          tableSchema({ name: 'projects', columns: projectColumnsV3 }),
        ],
      })

      let adapter = new DatabaseAdapterCompat(
        new AdapterClass({
          schema: testSchemaV3,
          migrations: schemaMigrations({ migrations: [{ toVersion: 3, steps: [] }] }),
          ...extraAdapterOptions,
        }),
      )
      // TODO: Remove me. Temporary workaround for the race condition - wait until next macrotask to ensure that database has set up
      await new Promise(resolve => setTimeout(resolve, 0))
      // add data
      await adapter.batch([
        ['create', 'tasks', { id: 't1', num1: 10 }],
        ['create', 'tasks', { id: 't2', num1: 20 }],
      ])

      // can't add to tables that don't exist yet
      await expect(
        adapter.batch([['create', 'tag_assignments', { id: 'tt1', text1: 'hello' }]]),
      ).rejects.toBeInstanceOf(Error)

      // migrate to new version
      const taskColumnsV5 = [
        { name: 'test_string', type: 'string' },
        { name: 'test_string_optional', type: 'string', isOptional: true },
        { name: 'test_number', type: 'number' },
        { name: 'test_number_optional', type: 'number', isOptional: true },
        { name: 'test_boolean', type: 'boolean' },
        { name: 'test_boolean_optional', type: 'boolean', isOptional: true },
      ]
      const projectColumnsV5 = [{ name: 'text2', type: 'string', isIndexed: true }]
      const tagAssignmentSchema = {
        name: 'tag_assignments',
        columns: [{ name: 'text1', type: 'string' }],
      }

      const testSchemaV5 = appSchema({
        version: 5,
        tables: [
          tableSchema({
            name: 'tasks',
            columns: [...taskColumnsV3, ...taskColumnsV5],
          }),
          tableSchema({
            name: 'projects',
            columns: [...projectColumnsV3, ...projectColumnsV5],
          }),
          tableSchema(tagAssignmentSchema),
        ],
      })
      const migrationsV5 = schemaMigrations({
        migrations: [
          {
            toVersion: 5,
            steps: [addColumns({ table: 'tasks', columns: taskColumnsV5 })],
          },
          {
            toVersion: 4,
            steps: [
              createTable(tagAssignmentSchema),
              addColumns({ table: 'projects', columns: projectColumnsV5 }),
            ],
          },
          {
            toVersion: 3,
            steps: [
              createTable({
                name: 'will_not_be_created',
                columns: [{ name: 'num1', type: 'number' }],
              }),
            ],
          },
        ],
      })
      adapter = await adapter.testClone({
        schema: testSchemaV5,
        migrations: migrationsV5,
      })

      // check that the data is still there
      expect(await adapter.count(new Query({ modelClass: MockTask }, []))).toBe(2)

      // check if new columns were populated with appropriate default values
      const checkTaskColumn = (columnName, expectedValue) =>
        new Query({ modelClass: MockTask }, [Q.where(columnName, expectedValue)]).serialize()

      expect(await adapter.count(checkTaskColumn('test_string', ''))).toBe(2)
      expect(await adapter.count(checkTaskColumn('test_string_optional', null))).toBe(2)
      expect(await adapter.count(checkTaskColumn('test_number', 0))).toBe(2)
      expect(await adapter.count(checkTaskColumn('test_number_optional', null))).toBe(2)
      expect(await adapter.count(checkTaskColumn('test_boolean', false))).toBe(2)
      expect(await adapter.count(checkTaskColumn('test_boolean_optional', null))).toBe(2)

      // check I can use new table and columns
      await adapter.batch([
        ['create', 'tag_assignments', { id: 'tt2', text1: 'hello' }],
        ['create', 'projects', { id: 'p1', text1: 'hey', text2: 'foo' }],
        [
          'create',
          'tasks',
          { id: 't3', test_string: 'hey', test_number: 2, test_boolean_optional: true },
        ],
      ])

      // check that out-of-range migration was not executed
      await expect(
        adapter.batch([['create', 'will_not_be_created', { id: 'w1', text1: 'hello' }]]),
      ).rejects.toBeInstanceOf(Error)

      // make sure new fields actually work and that migrations won't be applied again
      adapter = await adapter.testClone()

      const p1 = await adapter.find('projects', 'p1')
      expect(p1.text2).toBe('foo')

      const t1 = await adapter.find('tasks', 't3')
      expect(t1.test_string).toBe('hey')
      expect(t1.test_number).toBe(2)
      expect(t1.test_boolean).toBe(false)

      const tt1 = await adapter.find('tag_assignments', 'tt2')
      expect(tt1.text1).toBe('hello')
    },
  ],
  [
    `can perform empty migrations (regression test)`,
    async (_adapter, AdapterClass, extraAdapterOptions) => {
      let adapter = new DatabaseAdapterCompat(
        new AdapterClass({
          schema: { ...testSchema, version: 1 },
          migrations: schemaMigrations({ migrations: [] }),
          ...extraAdapterOptions,
        }),
      )
      // TODO: Remove me. Temporary workaround for the race condition - wait until next macrotask to ensure that database has set up
      await new Promise(resolve => setTimeout(resolve, 0))
      await adapter.batch([['create', 'tasks', mockTaskRaw({ id: 't1', text1: 'foo' })]])
      expect(await adapter.count(taskQuery())).toBe(1)

      // Perform an empty migration (no steps, just version bump)
      adapter = await adapter.testClone({
        schema: { ...testSchema, version: 2 },
        migrations: schemaMigrations({ migrations: [{ toVersion: 2, steps: [] }] }),
      })

      // check that migration worked, no data lost
      expect(await adapter.count(taskQuery())).toBe(1)
      expect((await adapter.find('tasks', 't1')).text1).toBe('foo')
    },
  ],
  [
    `resets database when it's newer than app schema`,
    async (_adapter, AdapterClass, extraAdapterOptions) => {
      // launch newer version of the app
      let adapter = new DatabaseAdapterCompat(
        new AdapterClass({
          schema: { ...testSchema, version: 3 },
          migrations: schemaMigrations({ migrations: [{ toVersion: 3, steps: [] }] }),
          ...extraAdapterOptions,
        }),
      )
      // TODO: Remove me. Temporary workaround for the race condition - wait until next macrotask to ensure that database has set up
      await new Promise(resolve => setTimeout(resolve, 0))

      await adapter.batch([['create', 'tasks', mockTaskRaw({})]])
      expect(await adapter.count(taskQuery())).toBe(1)

      // launch older version of the app
      adapter = await adapter.testClone({
        schema: { ...testSchema, version: 1 },
        migrations: schemaMigrations({ migrations: [] }),
      })

      expect(await adapter.count(taskQuery())).toBe(0)
      await adapter.batch([['create', 'tasks', mockTaskRaw({})]])
      expect(await adapter.count(taskQuery())).toBe(1)
    },
  ],
  [
    'resets database when there are no available migrations',
    async (_adapter, AdapterClass, extraAdapterOptions) => {
      // launch older version of the app
      let adapter = new DatabaseAdapterCompat(
        new AdapterClass({
          schema: { ...testSchema, version: 1 },
          migrations: schemaMigrations({ migrations: [] }),
          ...extraAdapterOptions,
        }),
      )
      // TODO: Remove me. Temporary workaround for the race condition - wait until next macrotask to ensure that database has set up
      await new Promise(resolve => setTimeout(resolve, 0))

      await adapter.batch([['create', 'tasks', mockTaskRaw({})]])
      expect(await adapter.count(taskQuery())).toBe(1)

      // launch newer version of the app, without migrations available
      adapter = await adapter.testClone({
        schema: { ...testSchema, version: 3 },
        migrations: schemaMigrations({ migrations: [{ toVersion: 3, steps: [] }] }),
      })

      expect(await adapter.count(taskQuery())).toBe(0)
      await adapter.batch([['create', 'tasks', mockTaskRaw({})]])
      expect(await adapter.count(taskQuery())).toBe(1)
    },
  ],
  [
    'errors when migration fails',
    async (_adapter, AdapterClass, extraAdapterOptions) => {
      // launch older version of the app
      let adapter = new DatabaseAdapterCompat(
        new AdapterClass({
          schema: { ...testSchema, version: 1 },
          migrations: schemaMigrations({ migrations: [] }),
          ...extraAdapterOptions,
        }),
      )
      // TODO: Remove me. Temporary workaround for the race condition - wait until next macrotask to ensure that database has set up
      await new Promise(resolve => setTimeout(resolve, 0))

      await adapter.batch([['create', 'tasks', mockTaskRaw({})]])
      expect(await adapter.count(taskQuery())).toBe(1)
      // launch newer version of the app with a migration that will fail
      const adapterPromise = adapter.testClone({
        schema: { ...testSchema, version: 2 },
        migrations: schemaMigrations({
          migrations: [
            {
              toVersion: 2,
              steps: [
                // with SQLite, trying to create a duplicate table will fail, but Loki will just ignore it
                // so let's insert something that WILL fail
                AdapterClass.name === 'LokiJSAdapter'
                  ? { type: 'bad_type' }
                  : createTable({ name: 'tasks', columns: [] }),
              ],
            },
          ],
        }),
      })

      // TODO: Make the SQLite, LokiJS adapter behavior consistent
      if (AdapterClass.name === 'LokiJSAdapter') {
        adapter = await adapterPromise
        await expect(adapter.count(taskQuery())).rejects.toBeInstanceOf(Error)
        await expect(adapter.batch([['create', 'tasks', mockTaskRaw({})]])).rejects.toBeInstanceOf(
          Error,
        )
      } else {
        await expect(adapterPromise).rejects.toBeInstanceOf(Error)
      }
    },
  ],
  ...matchTests.map(testCase => [
    `[shared match test] ${testCase.name}`,
    async adapter => {
      await performMatchTest(adapter, testCase)
    },
  ]),
  [
    '[shared match test] can match strings from big-list-of-naughty-strings',
    async adapter => {
      // eslint-disable-next-line no-restricted-syntax
      for (const testCase of naughtyMatchTests) {
        // console.log(testCase.name)
        // eslint-disable-next-line no-await-in-loop
        await performMatchTest(adapter, testCase)
      }
    },
  ],
  [
    'can store and retrieve exactly naughty strings',
    async _adapter => {
      let adapter = _adapter
      const indexedNaughtyStrings = naughtyStrings.map((string, i) => [`id${i}`, string])
      await adapter.batch(
        indexedNaughtyStrings.map(([id, string]) => ['create', 'tasks', { id, text1: string }]),
      )

      // launch app again
      adapter = await adapter.testClone()
      const allRecords = await adapter.query(taskQuery())

      indexedNaughtyStrings.forEach(([id, string]) => {
        const record = allRecords.find(model => model.id === id)
        // console.log(string, record)
        expect(!!record).toBe(true)
        expect(record.text1).toBe(string)
      })
    },
  ],
  ...joinTests.map(testCase => [
    `[shared join test] ${testCase.name}`,
    async adapter => {
      await performJoinTest(adapter, testCase)
    },
  ]),
]<|MERGE_RESOLUTION|>--- conflicted
+++ resolved
@@ -488,16 +488,10 @@
           ['create', 'does_not_exist', mockTaskRaw({ id: 't3' })],
         ]),
       ).rejects.toMatchObject({
-<<<<<<< HEAD
-        message: expect.stringMatching(
-          AdapterClass.name === 'SQLiteAdapter'
-            ? /no such table: does_not_exist/
-=======
         // TODO: Get rid of the unknown error - fix on Android
         message: expect.stringMatching(
           AdapterClass.name === 'SQLiteAdapter'
             ? /(no such table: does_not_exist|Exception in HostFunction: <unknown>)/
->>>>>>> c7c538a7
             : /Cannot read property 'insert' of null/,
         ),
       })
