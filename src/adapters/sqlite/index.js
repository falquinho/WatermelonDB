--- conflicted
+++ resolved
@@ -59,8 +59,6 @@
   return { error: new Error('Unknown native bridge response') }
 }
 
-<<<<<<< HEAD
-=======
 type NativeDispatcher = $Exact<{
   initialize: (ConnectionTag, string, string, SchemaVersion) => Promise<InitializeStatus>,
   setUpWithSchema: (ConnectionTag, string, string,  SQL, SchemaVersion) => Promise<void>,
@@ -78,7 +76,6 @@
   removeLocal: (ConnectionTag, string) => Promise<void>,
 }>
 
->>>>>>> 1d3977bb
 const dispatcherMethods = [
   'initialize',
   'setUpWithSchema',
@@ -96,7 +93,6 @@
   'removeLocal',
 ]
 
-<<<<<<< HEAD
 const NativeDatabaseBridge: NativeBridgeType = NativeModules.DatabaseBridge
 
 const initializeJSI = () => {
@@ -115,7 +111,8 @@
   }
 
   return false
-=======
+}
+
 type NativeBridgeType = {
   // Async methods
   ...NativeDispatcher,
@@ -157,7 +154,6 @@
   getLocalSynchronous?: (ConnectionTag, string) => SyncReturn<?string>,
   setLocalSynchronous?: (ConnectionTag, string, string) => SyncReturn<void>,
   removeLocalSynchronous?: (ConnectionTag, string) => SyncReturn<void>,
->>>>>>> 1d3977bb
 }
 
 type DispatcherType = 'asynchronous' | 'synchronous' | 'jsi'
@@ -232,36 +228,25 @@
 
   _dbName: string
 
-<<<<<<< HEAD
   _dispatcherType: DispatcherType
-=======
+
   _password: string
 
   _synchronous: boolean
->>>>>>> 1d3977bb
 
   _dispatcher: NativeDispatcher
 
   _initPromise: Promise<void>
 
   constructor(options: SQLiteAdapterOptions): void {
-<<<<<<< HEAD
     // console.log(`---> Initializing new adapter (${this._tag})`)
-    const { dbName, schema, migrations } = options
-    this.schema = schema
-    this.migrations = migrations
-    this._dbName = this._getName(dbName)
-    this._dispatcherType = this._getDispatcherType(options)
-    this._dispatcher = makeDispatcher(this._dispatcherType, this._tag, this._dbName)
-=======
     const { dbName, password, schema, migrations } = options
     this.schema = schema
     this.migrations = migrations
     this._dbName = this._getName(dbName)
     this._password = password || ''
-    this._synchronous = this._isSynchonous(options.synchronous)
-    this._dispatcher = makeDispatcher(this._synchronous)
->>>>>>> 1d3977bb
+    this._dispatcherType = this._getDispatcherType(options)
+    this._dispatcher = makeDispatcher(this._dispatcherType, this._tag, this._dbName)
 
     if (process.env.NODE_ENV !== 'production') {
       invariant(
@@ -337,17 +322,12 @@
     // we're good. If not, we try again, this time sending the compiled schema or a migration set
     // This is to speed up the launch (less to do and pass through bridge), and avoid repeating
     // migration logic inside native code
-<<<<<<< HEAD
-    const status = await toPromise(callback =>
-      this._dispatcher.initialize(this._dbName, this.schema.version, callback),
-=======
-    const status = await this._dispatcher.initialize(
-      this._tag,
+    const status = await toPromise(callback => this._dispatcher.initialize(
       this._dbName,
       this._password,
       this.schema.version,
->>>>>>> 1d3977bb
-    )
+      callback
+    ))
 
     // NOTE: Race condition - logic here is asynchronous, but synchronous-mode adapter does not allow
     // for queueing operations. will fail if you start making actions immediately
@@ -374,24 +354,15 @@
       )
 
       try {
-<<<<<<< HEAD
         await toPromise(callback =>
           this._dispatcher.setUpWithMigrations(
             this._dbName,
+            this._password,
             this._encodeMigrations(migrationSteps),
             databaseVersion,
             this.schema.version,
             callback,
           ),
-=======
-        await this._dispatcher.setUpWithMigrations(
-          this._tag,
-          this._dbName,
-          this._password,
-          this._encodeMigrations(migrationSteps),
-          databaseVersion,
-          this.schema.version,
->>>>>>> 1d3977bb
         )
         logger.log('[WatermelonDB][SQLite] Migration successful')
       } catch (error) {
@@ -407,26 +378,17 @@
   }
 
   async _setUpWithSchema(): Promise<void> {
-<<<<<<< HEAD
     logger.log(
       `[WatermelonDB][SQLite] Setting up database with schema version ${this.schema.version}`,
     )
     await toPromise(callback =>
       this._dispatcher.setUpWithSchema(
         this._dbName,
+        this._password,
         this._encodedSchema(),
         this.schema.version,
         callback,
       ),
-=======
-    logger.log(`[DB] Setting up database with schema version ${this.schema.version}`)
-    await this._dispatcher.setUpWithSchema(
-      this._tag,
-      this._dbName,
-      this._password,
-      this._encodedSchema(),
-      this.schema.version,
->>>>>>> 1d3977bb
     )
     logger.log(`[WatermelonDB][SQLite] Schema set up successfully`)
   }
